--- conflicted
+++ resolved
@@ -91,19 +91,14 @@
             help=("Use remote Zarr data")
         )
         view.add_argument(
-<<<<<<< HEAD
             "--resolutions",
             help=("Optional: specify multiscale resolutions for zarr image. E.g. '0,1' or '1-3'."
                 "'0' is the highest resolution. Default is to use all available resolutions")
-=======
-            "--resolutions", type=int, default=1,
-            help=("Number of resolutions for zarr image")
         )
         view.add_argument(
             "--endpoint-url", "--endpoint_url", type=str,
             default="https://minio-dev.openmicroscopy.org/",
             help=("Specify S3 url endpoint to load zarr files")
->>>>>>> e8182a89
         )
 
     @gateway_required
